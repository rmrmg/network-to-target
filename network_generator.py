--- conflicted
+++ resolved
@@ -41,19 +41,9 @@
 
 ##############################################################################################################
 #                    ! ! !     R E A D       M E      ! ! !
-<<<<<<< HEAD
-# before running the code you need to provide following data and also adjust calc_synthetic_generation()
-# i.e. properly define global variables listed below
-BUYABLE_SMILES = []  # numpy array of collection of smiles of buyable compounds
-FGP_MAP_DICT = calc_fgp_map(BUYABLE_SMILES)       # dont need to be changed when BUYABLE_SMILES is correctly defined
-BUYABLE_SIZES = calc_size(BUYABLE_SMILES)         # as above
-BUYABLE_SMILES_SET = set(BUYABLE_SMILES)          # as above
-BUYABLE_MTX = calc_sparse_vector(BUYABLE_SMILES)  # as above
-=======
 # before running the code you need to provided following data and also adjust calc_synthetic_generation()
 # i.e. properly define listed below global variables
 BUYABLE_SMILES = []  # numpy array of smiles of buyable compounds
->>>>>>> a012acec
 RX_DATABASE = []  # list of reactions, reaction should be provided as Rdkit's ChemicalReaction object
 
 # Please remember to define global variables listed above before running the code !!!
